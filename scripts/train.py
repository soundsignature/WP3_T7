--- conflicted
+++ resolved
@@ -28,11 +28,7 @@
     ecoss_list = []
     yaml_content = load_yaml(YAML_PATH)
     for ANNOT_PATH in [ANNOTATIONS_PATH, ANNOTATIONS_PATH2, ANNOTATIONS_PATH3]:
-<<<<<<< HEAD
-        ecoss_data1 = EcossDataset(ANNOT_PATH, 'data/', 'zeros', yaml_content["sr"], yaml_content["duration"],"wav")
-=======
         ecoss_data1 = EcossDataset(ANNOT_PATH, 'data/', 'zeros', sr, 1,"wav")
->>>>>>> d91e41bb
         ecoss_data1.add_file_column()
         ecoss_data1.fix_onthology(labels=['Ship'])
         ecoss_data1.filter_overlapping()
@@ -42,12 +38,7 @@
     ecoss_data = EcossDataset.concatenate_ecossdataset(ecoss_list)
     length_prior_filter = len(ecoss_data.df)
     ecoss_data.filter_lower_sr()
-<<<<<<< HEAD
-    assert length_prior_filter != len(ecoss_data.df), "The number of rows is the same"
-    # times = ecoss_data.generate_insights()
-=======
     times = ecoss_data.generate_insights()
->>>>>>> d91e41bb
     ecoss_data.split_train_test_balanced(test_size=0.3, random_state=27)
     signals,labels,split_info = ecoss_data.process_all_data()
     
