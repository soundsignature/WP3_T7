--- conflicted
+++ resolved
@@ -10,11 +10,7 @@
 pandas = "^2.2.2"
 matplotlib = "^3.9.1"
 python-dotenv = "^1.0.1"
-<<<<<<< HEAD
-matplotlib = "^3.9.1"
-=======
 numpy = "^2.0.1"
->>>>>>> 86e02c8f
 
 
 [build-system]
